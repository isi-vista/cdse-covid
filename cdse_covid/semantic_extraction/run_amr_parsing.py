"""
Takes the corpus files and creates AMR graphs for each sentence.

You will need to run this in your transition-amr virtual environment.
"""
import argparse
import logging
from os import chdir, getcwd, makedirs
from pathlib import Path
from typing import List, Tuple
import uuid
import spacy


from transition_amr_parser.parse import AMRParser # pylint: disable=import-error

from amr_utils.amr_readers import AMR_Reader, Matedata_Parser

from cdse_covid.claim_detection.run_claim_detection import ClaimDataset
from cdse_covid.semantic_extraction.models import AMRLabel
from cdse_covid.semantic_extraction.claimer_utils import identify_claimer, identify_x_variable


def tokenize_sentence(text, spacy_tokenizer) -> Tuple[List[str], str]:
    tokens = spacy_tokenizer(text.strip())
    tokenized_sentence = [token.text for token in tokens]
    return text, tokenized_sentence


def main(input_dir, output, *, spacy_model, parser_path):

    cdse_path = getcwd()

    # We assume that the checkpoint is in this location within the repo
    in_checkpoint = f"{parser_path}/DATA/AMR2.0/models" \
                    "/exp_cofill_o8.3_act-states_RoBERTa-large-top24" \
                    "/_act-pos-grh_vmask1_shiftpos1_ptr-lay6-h1_grh-lay123-h2-allprev" \
                    "_1in1out_cam-layall-h2-abuf/ep120-seed42/checkpoint_best.pt"

    if not Path(in_checkpoint).exists():
        raise RuntimeError(f"Could not find checkpoint file {in_checkpoint}!")
    if not input_dir.exists():
        raise RuntimeError(f"Input directory {args.input} could not be found!")
    if not Path(output).exists():
        makedirs(output)

    chdir(parser_path)
    amr_parser = AMRParser.from_checkpoint(in_checkpoint)
    chdir(cdse_path)

    claim_ds = ClaimDataset.load_from_dir(input_dir)

    for claim in claim_ds.claims:
        _, tokenized_sentences = tokenize_sentence(claim.claim_sentence, spacy_model.tokenizer)
        annotations = amr_parser.parse_sentences([tokenized_sentences])
        metadata, graph_metadata = Matedata_Parser().readlines(annotations[0][0])
        amr, alignments = AMR_Reader._parse_amr_from_metadata(metadata["tok"], graph_metadata)
<<<<<<< HEAD
        amr_label = AMRLabel(uuid.uuid1(), amr, alignments)
        possible_claimers = identify_claimer(amr)
        if possible_claimers:
            claim.claimer = possible_claimers[0] # Should only be one claimer

        _, tokenized_claims = tokenize_sentences(claim.claim_text, spacy_model.tokenizer)
        claim_annotations = amr_parser.parse_sentences([tokenized_claims])
        claim_metadata, claim_graph_metadata = Matedata_Parser().readlines(claim_annotations[0][0])
        claimr, claim_alignments = AMR_Reader._parse_amr_from_metadata(
            claim_metadata["tok"], claim_graph_metadata
        )
        possible_x_variable = identify_x_variable(claimr, claim.claim_template)
        if possible_x_variable:
            claim.x_variable = possible_x_variable

=======
        _, tokenized_claim = tokenize_sentence(claim.claim_text, spacy_model.tokenizer)
        possible_claimer = identify_claimer(tokenized_claim, amr)
        if possible_claimer:
            claim.claimer = possible_claimer

        amr_label = AMRLabel(int(uuid.uuid1()), amr, alignments)
>>>>>>> 802db7b0
        claim.add_theory("amr", amr_label)

    claim_ds.save_to_dir(output)

    logging.info("AMR output saved to %s", output)


if __name__ == "__main__":
    parser = argparse.ArgumentParser(description=__doc__)
    parser.add_argument("--input", help="Input docs", type=Path)
    parser.add_argument("--output", help="AMR output dir", type=Path)
    parser.add_argument("--amr-parser-model", type=Path)

    args = parser.parse_args()

    model = spacy.load("en_core_web_sm")

    main(args.input, args.output, spacy_model=model, parser_path=args.amr_parser_model)<|MERGE_RESOLUTION|>--- conflicted
+++ resolved
@@ -55,14 +55,12 @@
         annotations = amr_parser.parse_sentences([tokenized_sentences])
         metadata, graph_metadata = Matedata_Parser().readlines(annotations[0][0])
         amr, alignments = AMR_Reader._parse_amr_from_metadata(metadata["tok"], graph_metadata)
-<<<<<<< HEAD
-        amr_label = AMRLabel(uuid.uuid1(), amr, alignments)
-        possible_claimers = identify_claimer(amr)
-        if possible_claimers:
-            claim.claimer = possible_claimers[0] # Should only be one claimer
+        _, tokenized_claim = tokenize_sentence(claim.claim_text, spacy_model.tokenizer)
+        possible_claimer = identify_claimer(tokenized_claim, amr)
+        if possible_claimer:
+            claim.claimer = possible_claimer
 
-        _, tokenized_claims = tokenize_sentences(claim.claim_text, spacy_model.tokenizer)
-        claim_annotations = amr_parser.parse_sentences([tokenized_claims])
+        claim_annotations = amr_parser.parse_sentences([tokenized_claim])
         claim_metadata, claim_graph_metadata = Matedata_Parser().readlines(claim_annotations[0][0])
         claimr, claim_alignments = AMR_Reader._parse_amr_from_metadata(
             claim_metadata["tok"], claim_graph_metadata
@@ -71,14 +69,7 @@
         if possible_x_variable:
             claim.x_variable = possible_x_variable
 
-=======
-        _, tokenized_claim = tokenize_sentence(claim.claim_text, spacy_model.tokenizer)
-        possible_claimer = identify_claimer(tokenized_claim, amr)
-        if possible_claimer:
-            claim.claimer = possible_claimer
-
         amr_label = AMRLabel(int(uuid.uuid1()), amr, alignments)
->>>>>>> 802db7b0
         claim.add_theory("amr", amr_label)
 
     claim_ds.save_to_dir(output)
