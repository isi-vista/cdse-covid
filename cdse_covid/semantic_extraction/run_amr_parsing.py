--- conflicted
+++ resolved
@@ -74,11 +74,7 @@
         if possible_x_variable:
             claim.x_variable = possible_x_variable
 
-<<<<<<< HEAD
-        amr_label = AMRLabel((int(uuid.uuid1())), amr, alignments)
-=======
         amr_label = AMRLabel(int(uuid.uuid1()), amr, alignments)
->>>>>>> 0937e4fa
         claim.add_theory("amr", amr_label)
 
     claim_ds.save_to_dir(output)
