import argparse
import logging
from pathlib import Path
from typing import Any, Mapping
import uuid

from allennlp_models.pretrained import load_predictor
from cdse_covid.claim_detection.run_claim_detection import ClaimDataset
import spacy
from spacy.language import Language

from cdse_covid.semantic_extraction.models import SRLabel

from cdse_covid.semantic_extraction.claimer_utils import LEMMATIZER


class SRLModel:
    def __init__(self, predictor, *, spacy_model) -> None:
        self.predictor = predictor
        self.spacy_model = spacy_model

    @classmethod
    def from_hub(cls, filename: str, spacy_model: Language) -> "SRLModel":
        return cls(load_predictor(filename), spacy_model=spacy_model)

    def _remove_leading_trailing_stopwords(self, string: str) -> str:
        """Returns string with leading and trailing stopwords removed.

        Args:
            string: Text to have stopwords removed.

        Returns:
            A string with no leading or trailing stopwords included.
        """
        doc = self.spacy_model(string)
        first_nonstop_idx = -1
        last_nonstop_idx = -1
        for i, token in enumerate(doc):
            if first_nonstop_idx == -1 and not token.is_stop:
                first_nonstop_idx = i
            if first_nonstop_idx > -1 and not token.is_stop:
                last_nonstop_idx = i
        clipped_doc = doc[first_nonstop_idx : last_nonstop_idx + 1]
        # Want to ignore overly long argument phrases (although probably uncommon)
        if len(clipped_doc) > 4:
            return ""
        return str(clipped_doc)

    def _clean_srl_output(self, srl_output: Mapping[str, Any]) -> Mapping[str, str]:
        """Takes AllenNLP SRL output and returns list of ARGN strings.

        Args:
            srl_output: A string of semantic role labelling output

        Returns:
            A list of ARG strings from SRL output.
        """
        if not srl_output["verbs"]:
            return dict()

        cleaned_output = []
        for verb in srl_output["verbs"]:
            tag_sequences: Mapping[str, str] = {}
            if "tags" in verb and len(verb["tags"]) > 0:
                tags_words = zip(
                    [tag.split("-", 1)[-1] for tag in verb["tags"]], srl_output["words"]
                )
                for tag, word in tags_words:
                    if "ARG" in tag:
                        if tag in tag_sequences:
                            tag_sequences[tag] += f" {word}"
                        else:
                            tag_sequences[tag] = word
                for tag, sequence in tag_sequences.items():
                    cleaned_sequence = self._remove_leading_trailing_stopwords(sequence)
                    if cleaned_sequence:
                        cleaned_output.append(cleaned_sequence)
                        tag_sequences[tag] = cleaned_sequence
        return tag_sequences

    def _stem_verb(self, verbs):
        verb_word = verbs[0]["verb"]
        return LEMMATIZER.lemmatize(verb_word, pos="v")

    def predict(self, sentence: str) -> SRLabel:
        """Predict SRL over a sentence."""
        roles = self.predictor.predict(sentence)
        verb = None
        if len(roles["verbs"]) > 1:
            logging.warning("More than one main verb in instance: %s", sentence)
        elif len(roles["verbs"]) < 1:
            logging.warning("No verbs detected in sentence: %s", sentence)
        else:
            verb = self._stem_verb(roles["verbs"])
        args = self._clean_srl_output(roles)
        return SRLabel(int(uuid.uuid1()), verb=verb, args=args)


def reformat_x_variable_in_claim_template(claim_template, reference_word="this"):
    """Replaces 'X' in claim template with reference word.
    
    TODO: Investigate how SRL deals with Person-X, Animal-X, etc.
    """
    template = []
    for token in claim_template.split():
        if token == "X":
            template.append(reference_word)
        else:
            template.append(token)
    claim_template = " ".join(template)
    return claim_template


def main(inputs, output, *, spacy_model):
    srl_model = SRLModel.from_hub("structured-prediction-srl", spacy_model)
    claim_ds = ClaimDataset.load_from_dir(inputs)

    for claim in claim_ds.claims:
        srl_out = srl_model.predict(claim.claim_text)

        # Add claim semantics
        claim.claim_semantics = {
            "event": srl_out.verb,
            "args": srl_out.args
        }

        # Find X variable if it wasn't found in the AMR step
<<<<<<< HEAD
        if claim.x_variable is None:
=======
        if not claim.x_variable:
>>>>>>> 0937e4fa
            claim_template = reformat_x_variable_in_claim_template(claim.claim_template)
            srl_claim_template = srl_model.predict(claim_template)
            arg_label_for_x_variable = [k for k, v in srl_claim_template.args.items() if v == "this"]
            if arg_label_for_x_variable:
                label = arg_label_for_x_variable[0]  # Should only be one
                x_variable = srl_out.args.get(label)
                if x_variable:
                    claim.x_variable = x_variable
<<<<<<< HEAD
=======

>>>>>>> 0937e4fa
        claim.add_theory("srl", srl_out)
    claim_ds.save_to_dir(output)

    logging.info("Finished saving SRL labels to %s.", output)


if __name__ == "__main__":
    parser = argparse.ArgumentParser(description=__doc__)
    parser.add_argument("--input", help="Input docs", type=Path)
    parser.add_argument("--output", help="Out file", type=Path)
    parser.add_argument("--spacy-model", type=Path)
    args = parser.parse_args()

    model = spacy.load(args.spacy_model)

    main(args.input, args.output, spacy_model=model)<|MERGE_RESOLUTION|>--- conflicted
+++ resolved
@@ -125,11 +125,7 @@
         }
 
         # Find X variable if it wasn't found in the AMR step
-<<<<<<< HEAD
         if claim.x_variable is None:
-=======
-        if not claim.x_variable:
->>>>>>> 0937e4fa
             claim_template = reformat_x_variable_in_claim_template(claim.claim_template)
             srl_claim_template = srl_model.predict(claim_template)
             arg_label_for_x_variable = [k for k, v in srl_claim_template.args.items() if v == "this"]
@@ -138,10 +134,7 @@
                 x_variable = srl_out.args.get(label)
                 if x_variable:
                     claim.x_variable = x_variable
-<<<<<<< HEAD
-=======
 
->>>>>>> 0937e4fa
         claim.add_theory("srl", srl_out)
     claim_ds.save_to_dir(output)
 
